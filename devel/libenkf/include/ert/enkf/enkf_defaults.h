--- conflicted
+++ resolved
@@ -126,12 +126,9 @@
 #define DEFAULT_ENSPATH      "storage"
 #define DEFAULT_RFTPATH      "rft"
 #define DEFAULT_PLOT_REFCASE ""
-<<<<<<< HEAD
 #define DEFAULT_REPORT_LARGE     false
 #define DEFAULT_REPORT_TIMEOUT   120
-=======
 #define DEFAULT_PLOT_REFCASE_LIST ""
->>>>>>> 1010eb90
 
 #define DEFAULT_PRE_CLEAR_RUNPATH   false
 
